import io
import logging
import socket
import sys
from typing import Callable, Dict, List, Any, Optional, Tuple
from uuid import UUID

import streamcapture
from billiard.einfo import ExceptionInfo
from celery import Task as CeleryTask, Celery
from celery.apps.worker import Worker as CeleryWorker
from kombu import Queue as KombuQueue
from esdl import EnergySystem

from omotes_sdk.internal.orchestrator_worker_events.esdl_messages import EsdlMessage
from omotes_sdk.internal.common.esdl_util import pyesdl_from_string
from omotes_sdk.internal.worker.configs import WorkerConfig
from omotes_sdk.internal.common.broker_interface import BrokerInterface
from omotes_sdk_protocol.internal.task_pb2 import (
    TaskResult,
    TaskProgressUpdate,
)
from omotes_sdk.types import ProtobufDict

logger = logging.getLogger("omotes_sdk_internal")


class TaskUtil:
    """Utilities for a Celery task."""

    job_id: UUID
    """The id of the job this task belongs to."""
    task: CeleryTask
    """Reference to the Celery task which is executed."""
    broker_if: BrokerInterface
    """Interface to the OMOTES Celery RabbitMQ."""

    def __init__(self, job_id: UUID, task: CeleryTask, broker_if: BrokerInterface):
        """Create the task utilities.

        :param job_id: The id of the job this task belongs to.
        :param task: Reference to the Celery task which is executed.
        :param broker_if: Interface to the OMOTES Celery RabbitMQ.
        """
        self.job_id = job_id
        self.task = task
        self.broker_if = broker_if

    def send_start(self) -> None:
        """Send a START progress update to the orchestrator."""
        logger.debug(
            "Sending START progress update for job %s (celery id %s)",
            self.job_id,
            self.task.request.id,
        )
        self.broker_if.send_message_to(
            None,
            WORKER.config.task_progress_queue_name,
            TaskProgressUpdate(
                job_id=str(self.job_id),
                celery_task_id=self.task.request.id,
                celery_task_type=self.task.name,
                status=TaskProgressUpdate.START,
                message="Started job at worker.",
            ).SerializeToString(),
        )

    def update_progress(self, fraction: float, message: str) -> None:
        """Send a progress update to the orchestrator.

        :param fraction: Value between 0.0 and 1.0 to denote the progress.
        :param message: Message which explains the current progress of the task.
        """
        logger.debug(
            "Sending progress update. Progress %s for job %s (celery id %s) with message %s",
            fraction,
            self.job_id,
            self.task.request.id,
            message,
        )
        self.broker_if.send_message_to(
            None,
            WORKER.config.task_progress_queue_name,
            TaskProgressUpdate(
                job_id=str(self.job_id),
                celery_task_id=self.task.request.id,
                celery_task_type=self.task.name,
                progress=float(fraction),
                message=message,
            ).SerializeToString(),
        )


class WorkerTask(CeleryTask):
    """Wrapped CeleryTask to connect to a number of CeleryTask events."""

    logs: io.BytesIO
    stdout_capturer: streamcapture.StreamCapture
    stderr_capturer: streamcapture.StreamCapture
    broker_if: BrokerInterface

    output_esdl: Optional[str]
    esdl_messages: List[EsdlMessage]

    def __init__(self) -> None:
        """Create the worker task."""
        super().__init__()
        self.output_esdl = None
        self.esdl_messages = []

    def before_start(self, task_id: str, args: List[Any], kwargs: Dict[str, Any]) -> None:
        """Runs before task start.

        :param task_id: Celery task id of the task.
        :param args: Unnamed arguments passed to the CeleryTask.
        :param kwargs: Named arguments passed to the CeleryTask.
        """
        self.logs = io.BytesIO()
        self.stdout_capturer = streamcapture.StreamCapture(sys.stdout, self.logs)
        self.stderr_capturer = streamcapture.StreamCapture(sys.stderr, self.logs)

        self.broker_if = BrokerInterface(config=WORKER.config.rabbitmq_config)
        self.broker_if.start()

    def after_return(
        self,
        status: str,
        retval: Any,
        task_id: str,
        args: List[Any],
        kwargs: Dict[str, Any],
        einfo: str,
    ) -> None:
        """Runs after task finished.

        :param status: Task status.
        :param retval: Task return value.
        :param task_id: Celery task id of the task.
        :param args: Unnamed arguments passed to the CeleryTask.
        :param kwargs: Named arguments passed to the CeleryTask.
        :param einfo: Context information regarding the exception triggered.
        """
        self.stdout_capturer.close()
        self.stderr_capturer.close()
        self.logs.flush()
        logs = self.logs.getvalue().decode()
        self.logs.close()

        # to protobuf esdl messages:
        esdl_messages_pb = [
            esdl_message.to_protobuf_message() for esdl_message in self.esdl_messages
        ]

        job_id: UUID = args[0]
        job_reference: str = args[1]

        result_message = None
        if status == "FAILURE" or not self.output_esdl:
            logger.info(
                "Job %s (celery task id %s) with reference %s failed.",
                job_id,
                self.request.id,
                job_reference,
            )
            result_message = TaskResult(
                job_id=str(job_id),
                celery_task_id=self.request.id,
                celery_task_type=self.name,
                result_type=TaskResult.ResultType.ERROR,
                output_esdl="",
                logs=logs,
                esdl_messages=esdl_messages_pb,
            )
        elif status == "SUCCESS":
            logger.info(
                "Job %s (celery task id %s) with reference %s was successful.",
                job_id,
                self.request.id,
                job_reference,
            )
            result_message = TaskResult(
                job_id=str(job_id),
                celery_task_id=self.request.id,
                celery_task_type=self.name,
                result_type=TaskResult.ResultType.SUCCEEDED,
                output_esdl=self.output_esdl,
                logs=logs,
                esdl_messages=esdl_messages_pb,
            )
        else:
            logger.error(
                "Job %s with reference %s led to unexpected celery task state %s. Please report or "
                "implement how to handle this state",
                job_id,
                job_reference,
                status,
            )

        if result_message:
            logger.debug("Sending result for job %s with reference %s", job_id, job_reference)
            self.broker_if.send_message_to(
                None,
                WORKER.config.task_result_queue_name,
                result_message.SerializeToString(),
            )
        else:
            logger.error(
                "Did not send a job result for job %s with reference %s. This should not "
                "happen. Status: %s",
                job_id,
                job_reference,
                status,
            )

        self.broker_if.stop()

    def on_failure(
        self,
        exc: Exception,
        task_id: str,
        args: List[Any],
        kwargs: Dict[str, Any],
        einfo: ExceptionInfo,
    ) -> None:
        """Runs when the CeleryTask fails on an exception.

        :param exc: The exception triggered by the task.
        :param task_id: Celery task id of the task.
        :param args: Unnamed arguments passed to the CeleryTask.
        :param kwargs: Named arguments passed to the CeleryTask.
        :param einfo: Context information regarding the exception triggered.
        """
        super().on_failure(exc, task_id, args, kwargs, einfo)
        job_id: UUID = args[0]
        job_reference: str = args[1]
        logger.error(
            "Failure detected for job %s with reference %s celery task %s",
            job_id,
            job_reference,
            task_id,
        )


def wrapped_worker_task(
    task: WorkerTask, job_id: UUID, job_reference: str, input_esdl: str, params_dict: ProtobufDict
) -> None:
    """Task performed by Celery.

    Note: Be careful! This spawns within a subprocess and gains a copy of memory from parent
    process. You cannot open sockets and other resources in the main process and expect
    it to be copied to subprocess. Any resources e.g. connections/sockets need to be opened
    in this task by the subprocess.

    :param task: Reference to the CeleryTask.
    :param job_id: Id of the job this task belongs to.
    :param job_reference: A user-submitted reference to this job.
    :param input_esdl: ESDL description which needs to be processed.
    :param params_dict: job, non-ESDL, parameters.
    """
    logger.info("Worker started new task %s with reference %s", job_id, job_reference)
    task_util = TaskUtil(
        job_id,
        task,
        task.broker_if,
    )
    task_util.send_start()
    output_esdl, esdl_messages = WORKER_TASK_FUNCTION(
        input_esdl, params_dict, task_util.update_progress, task.name
    )

    if output_esdl:
        input_esh = pyesdl_from_string(input_esdl)
        input_energy_system: EnergySystem = input_esh.energy_system
        if job_reference is None:
            new_name = f"{input_energy_system.name}_{task.name}"
        elif job_reference == "":
            new_name = f"{input_energy_system.name}"
        else:
            new_name = f"{input_energy_system.name}_{job_reference}"

        output_esh = pyesdl_from_string(output_esdl)
        output_energy_system: EnergySystem = output_esh.energy_system
        output_energy_system.name = new_name
        task.output_esdl = output_esh.to_string()
    else:
        task.output_esdl = None

    task.esdl_messages = esdl_messages

    task_util.update_progress(1.0, "Calculation finished.")


class Worker:
    """Worker which works as an Celery Worker application and runs a single type of task."""

    config: WorkerConfig
    """Configuration for the worker."""

    captured_logging_string = io.StringIO()
    """Captured logging while performing the task."""

    celery_app: Celery
    """Contains the Celery app configuration."""
    celery_worker: CeleryWorker
    """The Celery Worker app."""

    def __init__(self) -> None:
        """Instantiate Worker instance config attribute."""
        self.config = WorkerConfig()

    def start(self) -> None:
        """Start the `Worker`.

        Creates the Celery application, Celery Worker application and connects to RabbitMQ.
        """
        rabbitmq_config = self.config.rabbitmq_config
        self.celery_app = Celery(
            broker=f"amqp://{rabbitmq_config.username}:{rabbitmq_config.password}@"
            f"{rabbitmq_config.host}:{rabbitmq_config.port}/{rabbitmq_config.virtual_host}",
        )

        # Config of celery app
<<<<<<< HEAD
        queues = []
        for worker_task_type in WORKER_TASK_TYPES:
            logger.info("Starting Worker to work on task %s", worker_task_type)
            queues.append(KombuQueue(worker_task_type, routing_key=worker_task_type))
            self.celery_app.task(
                wrapped_worker_task, base=WorkerTask, name=worker_task_type, bind=True
            )

        self.celery_app.conf.task_queues = queues
=======
        self.celery_app.conf.task_queues = [KombuQueue(
            WORKER_TASK_TYPE, routing_key=WORKER_TASK_TYPE, queue_arguments={"x-max-priority": 10}
        )]  # Tell the worker to listen to a specific queue for 1 workflow type.
>>>>>>> 359072a6
        self.celery_app.conf.task_acks_late = True
        self.celery_app.conf.task_reject_on_worker_lost = True
        self.celery_app.conf.task_acks_on_failure_or_timeout = False
        self.celery_app.conf.worker_prefetch_multiplier = 1
        self.celery_app.conf.broker_transport_options = {
            "priority_step": 1
        }  # Prioritize higher numbers
        self.celery_app.conf.broker_connection_retry_on_startup = True
        # app.conf.worker_send_task_events = True  # Tell the worker to send task events.
        self.celery_app.conf.worker_hijack_root_logger = False
        self.celery_app.conf.worker_redirect_stdouts = False

        logger.info(
            "Connected to broker rabbitmq (%s:%s/%s) as %s",
            rabbitmq_config.host,
            rabbitmq_config.port,
            rabbitmq_config.virtual_host,
            rabbitmq_config.username,
        )

        self.celery_worker = self.celery_app.Worker(
            hostname=f"worker-{'_'.join(WORKER_TASK_TYPES)}@{socket.gethostname()}",
            loglevel=logging.getLevelName(self.config.log_level),
            autoscale=(1, 1),
        )

        self.celery_worker.start()


UpdateProgressHandler = Callable[[float, str], None]
WorkerTaskF = Callable[
    [str, ProtobufDict, UpdateProgressHandler, str],
    Tuple[
        Optional[str],
        List[EsdlMessage],
    ],
]

WORKER: Worker = None  # type: ignore [assignment]  # noqa
WORKER_TASK_FUNCTION: WorkerTaskF = None  # type: ignore [assignment]  # noqa
WORKER_TASK_TYPES: list[str] = None  # type: ignore [assignment]  # noqa


def initialize_worker(
    task_types: list[str],
    task_function: WorkerTaskF,
) -> None:
    """Initialize and run the `Worker`.

    :param task_types: Technical name of the tasks. Needs to be equal to the name of the celery task
      to which the orchestrator forwards the task. May connect to one or more tasks.
    :param task_function: Function which performs the Celery task.
    """
    global WORKER_TASK_FUNCTION, WORKER_TASK_TYPES, WORKER
    WORKER_TASK_TYPES = task_types
    if len(WORKER_TASK_TYPES) < 1:
        raise RuntimeError(
            f"Should connect to one or more worker task types. Only found {len(WORKER_TASK_TYPES)}"
        )
    WORKER_TASK_FUNCTION = task_function
    WORKER = Worker()
    WORKER.start()<|MERGE_RESOLUTION|>--- conflicted
+++ resolved
@@ -320,21 +320,15 @@
         )
 
         # Config of celery app
-<<<<<<< HEAD
         queues = []
         for worker_task_type in WORKER_TASK_TYPES:
             logger.info("Starting Worker to work on task %s", worker_task_type)
-            queues.append(KombuQueue(worker_task_type, routing_key=worker_task_type))
+            queues.append(KombuQueue(worker_task_type, routing_key=worker_task_type, queue_arguments={"x-max-priority": 10}))
             self.celery_app.task(
                 wrapped_worker_task, base=WorkerTask, name=worker_task_type, bind=True
             )
 
         self.celery_app.conf.task_queues = queues
-=======
-        self.celery_app.conf.task_queues = [KombuQueue(
-            WORKER_TASK_TYPE, routing_key=WORKER_TASK_TYPE, queue_arguments={"x-max-priority": 10}
-        )]  # Tell the worker to listen to a specific queue for 1 workflow type.
->>>>>>> 359072a6
         self.celery_app.conf.task_acks_late = True
         self.celery_app.conf.task_reject_on_worker_lost = True
         self.celery_app.conf.task_acks_on_failure_or_timeout = False
